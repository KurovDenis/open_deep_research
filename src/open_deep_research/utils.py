--- conflicted
+++ resolved
@@ -1264,11 +1264,7 @@
         return "No valid search results found. Please try different search queries or use a different search API."
 
 @tool
-<<<<<<< HEAD
 async def tavily_search(queries: List[str], max_results: int = 5, topic: Literal["general", "news", "finance"] = "general") -> str:
-=======
-async def tavily_search(queries: List[str]) -> str:
->>>>>>> 62c8ffc9
     """
     Fetches results from Tavily search API.
     
